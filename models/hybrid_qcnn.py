import torch
import torch.nn as nn
import torch.nn.functional as F
import numpy as np
import pennylane as qml

# 1. Residual MLP Block
class ResidualMLPBlock(nn.Module):
    def __init__(self, in_features, out_features, downsample=False, dropout=0.3):
        super().__init__()
        self.downsample = None
        self.fc1 = nn.Linear(in_features, out_features)
        self.ln1 = nn.LayerNorm(out_features)
        self.fc2 = nn.Linear(out_features, out_features)
        self.ln2 = nn.LayerNorm(out_features)
        self.dropout = nn.Dropout(dropout)
        if downsample or in_features != out_features:
            self.downsample = nn.Sequential(
                nn.Linear(in_features, out_features),
                nn.LayerNorm(out_features)
            )

    def forward(self, x):
        identity = x if self.downsample is None else self.downsample(x)
        out = F.relu(self.ln1(self.fc1(x)))
        out = self.dropout(out)
        out = self.ln2(self.fc2(out))
        out += identity
        return F.relu(out)

# 2. Picklable QNode creation (pour multiprocesseur)
def create_qnode(n_qubits, n_layers, device_name="lightning.qubit"):
    dev = qml.device(device_name, wires=n_qubits, shots=None)
    @qml.qnode(dev, interface="torch", diff_method="adjoint")
    def qnode(inputs, weights):
        if not isinstance(weights, dict) or "weights" not in weights:
            raise ValueError("Weights must be dict with key 'weights'")
        w = weights["weights"]
        if w.ndim != 2:
            raise ValueError(f"Weights tensor must be 2D, got shape {w.shape}")
        inputs = inputs.flatten()
        for i in range(n_qubits):
            qml.RY(inputs[i], wires=i)
            qml.RZ(inputs[i], wires=i)
        qml.templates.BasicEntanglerLayers(w, wires=range(n_qubits))
        return [qml.expval(qml.PauliZ(i)) for i in range(n_qubits)]
    return qnode

class QuantumCircuitBuilder:
    def __init__(self, n_qubits, n_layers=2, device_name="lightning.qubit"):
        self.n_qubits = n_qubits
        self.n_layers = n_layers
        self.device_name = device_name
        self.qnode = create_qnode(n_qubits, n_layers, device_name)

    def create_layer(self):
        weight_shapes = {"weights": (self.n_layers, self.n_qubits)}
        layer = qml.qnn.TorchLayer(self.qnode, weight_shapes)
        for name, param in layer.named_parameters():
            if "weights" in name:
                nn.init.normal_(param, mean=0.0, std=0.01)
        return layer

    def eval_sample(self, sample_np, weights):
        inputs = torch.tensor(sample_np, dtype=torch.float32)
        outputs = self.qnode(inputs, weights)
        return torch.tensor(outputs).detach().numpy()

class QuantumWorker:
    def __init__(self, n_qubits, n_layers, device_name="lightning.qubit"):
        self.n_qubits = n_qubits
        self.n_layers = n_layers
        self.device_name = device_name

    def __call__(self, args):
        sample_np, weights = args
        builder = QuantumCircuitBuilder(self.n_qubits, self.n_layers, self.device_name)
        return builder.eval_sample(sample_np, weights)

class HybridQCNNBase(nn.Module):
    def __init__(self, input_size, hidden_sizes=None, n_qubits=4, n_layers=2,
                 dropout=0.3, parallel=True, device="cpu"):
        super().__init__()
        if hidden_sizes is None:
            hidden_sizes = [32, 16, 8]
        self.block1 = ResidualMLPBlock(input_size, hidden_sizes[0], downsample=True, dropout=dropout)
        self.block2 = ResidualMLPBlock(hidden_sizes[0], hidden_sizes[1], downsample=True, dropout=dropout)
        self.block3 = ResidualMLPBlock(hidden_sizes[1], hidden_sizes[2], downsample=True, dropout=dropout)
        self.dropout = nn.Dropout(dropout)
        self.quantum_fc_input = nn.Linear(hidden_sizes[2], n_qubits)

        self.builder = QuantumCircuitBuilder(n_qubits=n_qubits, n_layers=n_layers)
        self.quantum_layer = self.builder.create_layer()  # contient les 'weights'
        self.bn_q = nn.LayerNorm(n_qubits)

        self.n_qubits = n_qubits
        self.n_layers = n_layers
        self.parallel = parallel
        self.worker = QuantumWorker(n_qubits, n_layers)

    # ---- MÉTHODES À AJOUTER (dé-indentées !) ----
    def compute_angles(self, x: torch.Tensor) -> torch.Tensor:
        """Passe MLP -> projection n_qubits -> tanh*π. Retourne [B, n_qubits]."""
        self.eval()
        with torch.no_grad():
            x = self.block1(x)
            x = self.block2(x)
            x = self.block3(x)
            x = self.dropout(x)
            angles = torch.tanh(self.quantum_fc_input(x)) * np.pi
        return angles

    def get_entangler_weights(self) -> np.ndarray:
        """Retourne les poids [n_layers, n_qubits] de la TorchLayer PennyLane."""
        if not hasattr(self, "quantum_layer"):
            raise AttributeError("quantum_layer absent : impossible de récupérer les poids d'entrelacement.")
        try:
            w = next(self.quantum_layer.parameters()).detach().cpu().numpy()
        except StopIteration:
            raise RuntimeError("La quantum_layer ne contient pas de paramètres 'weights'.")
        if w.ndim != 2 or w.shape != (self.n_layers, self.n_qubits):
            raise ValueError(f"Poids inattendus: shape={w.shape}, attendu=({self.n_layers},{self.n_qubits})")
        return w
    # ---------------------------------------------

    def forward_quantum(self, x, pool=None):
        x = self.block1(x)
        x = self.block2(x)
        x = self.block3(x)
        x = self.dropout(x)
<<<<<<< HEAD
        # x = self.bn_q(x)
=======
>>>>>>> a4648fa8
        x = torch.tanh(self.quantum_fc_input(x)) * np.pi
        if self.parallel and pool is not None:
            weights_tensor = next(self.quantum_layer.parameters()).to(x.device)
            weights_dict = {"weights": weights_tensor}
            samples_np = x.detach().cpu().numpy()
            args_list = [(sample, weights_dict) for sample in samples_np]
            results = pool.map(self.worker, args_list)
            outputs = [torch.tensor(r, device=x.device) for r in results]
            x = torch.stack(outputs, dim=0)
        else:
            x = self.quantum_layer(x)
        x = self.bn_q(x)
        return x

class HybridQCNNFeatures(HybridQCNNBase):
    def forward(self, x, pool=None):
        return self.forward_quantum(x, pool)

class HybridQCNNBinaryClassifier(HybridQCNNBase):
    def __init__(self, input_size, hidden_sizes=None, n_qubits=4, n_layers=2,
                 dropout=0.3, parallel=True, device="cpu"):
        super().__init__(input_size, hidden_sizes, n_qubits, n_layers, dropout, parallel, device)
        self.final_fc = nn.Linear(n_qubits, 1)
    def forward(self, x, pool=None):
        x = self.forward_quantum(x, pool)
        x = self.final_fc(x)
        return torch.sigmoid(x)<|MERGE_RESOLUTION|>--- conflicted
+++ resolved
@@ -128,21 +128,17 @@
         x = self.block2(x)
         x = self.block3(x)
         x = self.dropout(x)
-<<<<<<< HEAD
-        # x = self.bn_q(x)
-=======
->>>>>>> a4648fa8
         x = torch.tanh(self.quantum_fc_input(x)) * np.pi
+        weights_tensor = next(self.quantum_layer.parameters()).detach().to(x.device)
+        weights_dict = {"weights": weights_tensor}
+        samples_np = x.detach().cpu().numpy()
+        args_list = [(sample, weights_dict) for sample in samples_np]
         if self.parallel and pool is not None:
-            weights_tensor = next(self.quantum_layer.parameters()).to(x.device)
-            weights_dict = {"weights": weights_tensor}
-            samples_np = x.detach().cpu().numpy()
-            args_list = [(sample, weights_dict) for sample in samples_np]
             results = pool.map(self.worker, args_list)
-            outputs = [torch.tensor(r, device=x.device) for r in results]
-            x = torch.stack(outputs, dim=0)
         else:
-            x = self.quantum_layer(x)
+            results = [self.worker(args) for args in args_list]
+        outputs = [torch.tensor(r, device=x.device) for r in results]
+        x = torch.stack(outputs, dim=0)
         x = self.bn_q(x)
         return x
 
